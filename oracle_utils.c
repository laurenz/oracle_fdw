--- conflicted
+++ resolved
@@ -3246,7 +3246,6 @@
 {
 	struct stmtHandleEntry *entry;
 	struct lobLocatorEntry *locentry;
-<<<<<<< HEAD
 
 	/* find the statement handle in the linked list */
 	for (entry = connp->stmtlist; entry != NULL; entry = entry->next)
@@ -3266,27 +3265,6 @@
 
 	if (OCIDescriptorAlloc((const dvoid *)envhp, (void **)locpp, OCI_DTYPE_LOB, (size_t)0, NULL) != OCI_SUCCESS)
 	{
-=======
-
-	/* find the statement handle in the linked list */
-	for (entry = connp->stmtlist; entry != NULL; entry = entry->next)
-		if (entry->stmthp == stmthp)
-			break;
-
-	if (entry == NULL)
-		oracleError(FDW_ERROR, "internal error allocating LOB locator: statement not found in list");
-
-	/* create entry for the linked list */
-	if ((locentry = malloc(sizeof(struct lobLocatorEntry))) == NULL)
-	{
-		oracleError_i(FDW_OUT_OF_MEMORY,
-			"error allocating handle: failed to allocate %d bytes of memory",
-			sizeof(struct lobLocatorEntry));
-	}
-
-	if (OCIDescriptorAlloc((const dvoid *)envhp, (void **)locpp, OCI_DTYPE_LOB, (size_t)0, NULL) != OCI_SUCCESS)
-	{
->>>>>>> aff9d0b4
 		free(locentry);
 		oracleError(error, errmsg);
 	}
