--- conflicted
+++ resolved
@@ -396,43 +396,28 @@
 
 
 /* Header contains:
-<<<<<<< HEAD
  * - srid : 3 bytes
  * - flags : 1 byte
-=======
- * - char endianess 0/1 -> big/little
- * - unsigned type, with additionnal flag to know if srid is specified
- * - unsigned srid, IF NEEDED
->>>>>>> e6ec404f
  */
 unsigned ewkbHeaderLen(oracleSession *session, ora_geometry *geom)
 {
-    return 4 + sizeof(unsigned);
+    return sizeof(unsigned);
 }
 
 char *ewkbHeaderFill(oracleSession *session, ora_geometry *geom, char * dest)
 {
-    unsigned wkbType = ewkbType(session, geom);
-    unsigned srid = ewkbSrid(session, geom);
-    if (srid) wkbType |= WKBSRIDFLAG;
-    if (3 == ewkbDimension(session, geom)) wkbType |= WKBZOFFSET;
-
-<<<<<<< HEAD
-    //ORA_ASSERT( indianess() == 1);
-    //dest[0] = indianess() ;
-    //dest += 1;
-=======
-    ORA_ASSERT( endianess() == 1);
-    dest[0] = endianess() ;
+    const unsigned srid= ewkbSrid(session, geom);
+    const uint8_t flags = ((3 == ewkbDimension(session, geom) ) ? 0x02 : 0x00 );
+    uint8_t s[3];
+
+    s[0] = (srid & 0x001F0000) >> 16;
+    s[1] = (srid & 0x0000FF00) >> 8;
+    s[2] = (srid & 0x000000FF);
+
+    memcpy(dest, s, 3);
+    dest += 3;
+    memcpy(dest, &flags, 1);
     dest += 1;
->>>>>>> e6ec404f
-
-    memcpy(dest, &srid, sizeof(unsigned));
-    dest += 3;
-    memcpy(dest, &srid, sizeof(unsigned));
-    dest += 1;
-    memcpy(dest, &wkbType, sizeof(unsigned));
-    dest += sizeof(unsigned);
     return dest;
 }
 
@@ -485,15 +470,20 @@
 
 unsigned ewkbPointLen(oracleSession *session, ora_geometry *geom)
 {
-    return sizeof(unsigned) + sizeof(double)*ewkbDimension(session, geom);
+    return 2*sizeof(unsigned) + sizeof(double)*ewkbDimension(session, geom);
 }
 
 char *ewkbPointFill(oracleSession *session, ora_geometry *geom, char *dest)
 {
-    unsigned nbPt = (geom->indicator->sdo_point.x == OCI_IND_NULL
-                  && geom->indicator->sdo_point.y == OCI_IND_NULL
-                  && geom->indicator->sdo_point.z == OCI_IND_NULL) ? 0 : 1;
-    memcpy(dest, &nbPt, sizeof(unsigned));
+    const unsigned type = POINTTYPE;
+    const unsigned numPoints = 
+        (geom->indicator->sdo_point.x == OCI_IND_NULL
+        && geom->indicator->sdo_point.y == OCI_IND_NULL
+        && geom->indicator->sdo_point.z == OCI_IND_NULL) ? 0 : 1;
+
+    memcpy(dest, &type, sizeof(unsigned));
+    dest += sizeof(unsigned);
+    memcpy(dest, &numPoints, sizeof(unsigned));
     dest += sizeof(unsigned);
 
     oracleDebug2("oracle_fdw: ewkbPointFill");
@@ -550,16 +540,20 @@
 
 unsigned ewkbLineLen(oracleSession *session, ora_geometry *geom)
 {
-    return sizeof(unsigned) + sizeof(double)*numCoord(session, geom);
+    return 2*sizeof(unsigned) + sizeof(double)*numCoord(session, geom);
 }
 
 char *ewkbLineFill(oracleSession *session, ora_geometry *geom, char * dest)
 {
-    const unsigned num = numCoord(session, geom);
+    const unsigned numC = numCoord(session, geom);
+    const unsigned numPoints = numC / ewkbDimension(session, geom);
     unsigned i;
-    memcpy(dest, &num, sizeof(unsigned));
+    const unsigned type = LINETYPE;
+    memcpy(dest, &type, sizeof(unsigned));
     dest += sizeof(unsigned);
-    for (i=0; i<num; i++)
+    memcpy(dest, &numPoints, sizeof(unsigned));
+    dest += sizeof(unsigned);
+    for (i=0; i<numC; i++)
     {
         const double x = coord(session, geom, i);
         memcpy(dest, &x, sizeof(double));
@@ -588,8 +582,9 @@
 unsigned ewkbPolygonLen(oracleSession *session, ora_geometry *geom)
 {
     const unsigned numRings = numElemInfo(session, geom)/3;
-    /* there is the number of rings, and, for each ring the number of points */ 
-    return (numRings+1)*sizeof(unsigned)
+    /* there is the number of rings, and, for each ring the number of points */
+    /* numRings%2 is there for padding */
+    return (numRings+2+numRings%2)*sizeof(unsigned)
         + sizeof(double)*numCoord(session, geom);
 }
 
@@ -604,7 +599,6 @@
         : elemInfo(session, geom, (ringIdx+1)*3) - 1;
     const unsigned numPoints = (coord_e - coord_b) / dimension;
     unsigned j;
-
     memcpy(dest, &numPoints, sizeof(unsigned));
     dest += sizeof(unsigned);
 
@@ -644,25 +638,60 @@
 
 char *ewkbPolygonFill(oracleSession *session, ora_geometry *geom, char * dest)
 {
+    const unsigned dimension = ewkbDimension(session, geom);
     const unsigned numRings = numElemInfo(session, geom)/3;
+    const unsigned numC = numCoord(session, geom);
     unsigned i;
+    const unsigned type = POLYGONTYPE;
+    memcpy(dest, &type, sizeof(unsigned));
+    dest += sizeof(unsigned);
+
     memcpy(dest, &numRings, sizeof(unsigned));
     dest += sizeof(unsigned);
+
     for (i=0; i<numRings; i++)
-        dest = ringFill(session, geom, dest, i);
+    {
+        const unsigned coord_b = elemInfo(session, geom, i*3) - 1; 
+        const unsigned coord_e = i+1 == numRings
+            ? numC
+            : elemInfo(session, geom, (i+1)*3) - 1;
+        const unsigned numPoints = (coord_e - coord_b) / dimension;
+        unsigned j;
+        memcpy(dest, &numPoints, sizeof(unsigned));
+        dest += sizeof(unsigned);
+    }
+
+    /* padding */
+    if ( numRings % 2 != 0 )
+    { 
+        memset(dest, 0, sizeof(unsigned));
+        dest += sizeof(unsigned);
+    }
+
+    for (i=0; i<numC; i++)
+    {
+        const double x = coord(session, geom, i);
+        memcpy(dest, &x, sizeof(double));
+        dest += sizeof(double);
+    }
+
     return dest;
 }
 
 unsigned ewkbMultiPointLen(oracleSession *session, ora_geometry *geom)
 {
-    /* same code as Line */
+    /* same code as Line*/
     return ewkbLineLen(session, geom);
 }
 
 char *ewkbMultiPointFill(oracleSession *session, ora_geometry *geom, char * dest)
 {
-    /* same code as Line */
-    return ewkbLineFill(session, geom, dest);
+    /* same code as Line except for type*/
+    const char * orig = dest;
+    const unsigned type = MULTIPOINTTYPE;
+    dest = ewkbLineFill(session, geom, dest);
+    memcpy(orig, type, sizeof(unsigned));
+    return orig;
 }
 
 const char *setMultiPoint(oracleSession *session, ora_geometry *geom, const char *data)
@@ -689,8 +718,12 @@
 
 char *ewkbMultiLineFill(oracleSession *session, ora_geometry *geom, char * dest)
 {
-    /* same code as Line */
-    return ewkbPolygonFill(session, geom, dest);
+    /* same code as Line except for type*/
+    const char * orig = dest;
+    const unsigned type = MULTILINETYPE;
+    dest = ewkbLineFill(session, geom, dest);
+    memcpy(orig, type, sizeof(unsigned));
+    return dest;
 }
 
 const char *setMultiLine(oracleSession *session, ora_geometry *geom, const char *data)
@@ -728,7 +761,7 @@
 
     /* there is the number of polygons, for each polygon the number of rings and
      * for each ring the number of points */
-    return (1+numPolygon+numRings)*sizeof(unsigned)
+    return (2+numPolygon+numRings)*sizeof(unsigned)
         + sizeof(double)*numCoord(session, geom);
 }
 
@@ -738,6 +771,10 @@
     const unsigned totalNumRings = numElemInfo(session, geom)/3;
     unsigned numPolygon = 0;
     unsigned i,j;
+    const unsigned type = MULTIPOLYGONTYPE;
+    memcpy(dest, &type, sizeof(unsigned));
+    dest += sizeof(unsigned);
+
     for (i = 0; i<totalNumRings; i++)
         numPolygon += elemInfo(session, geom, i*3+1) == 1003 ;
     memcpy(dest, &numPolygon, sizeof(unsigned));
