\pset border 1
\pset linestyle ascii
\set VERBOSITY terse
SET client_min_messages = INFO;

/* create local table from typetest1 */
CREATE TABLE ltypetest1 AS SELECT * FROM typetest1;
CREATE TABLE lshorty    AS SELECT * FROM shorty;
CREATE TABLE llongy     AS SELECT * FROM longy;

/* analyze table for reliable output */
ANALYZE typetest1;
ANALYZE ltypetest1;
ANALYZE lshorty;
ANALYZE llongy;

/*
 * Cases that should be pushed down.
 */
-- inner join two tables
EXPLAIN (COSTS off) 
SELECT t1.id, t2.id FROM typetest1  t1, typetest1  t2 WHERE t1.c = t2.c;
SELECT t1.id, t2.id FROM typetest1  t1, typetest1  t2 WHERE t1.c = t2.c ORDER BY t1.id, t2.id;
SELECT t1.id, t2.id FROM ltypetest1 t1, ltypetest1 t2 WHERE t1.c = t2.c ORDER BY t1.id, t2.id;
EXPLAIN (COSTS off) 
SELECT length(t1.lb), length(t2.lc) FROM typetest1  t1 JOIN typetest1  t2 ON (t1.id + t2.id = 2);
SELECT length(t1.lb), length(t2.lc) FROM typetest1  t1 JOIN typetest1  t2 ON (t1.id + t2.id = 2) ORDER BY t1.id, t2.id;
SELECT length(t1.lb), length(t2.lc) FROM ltypetest1 t1 JOIN ltypetest1 t2 ON (t1.id + t2.id = 2) ORDER BY t1.id, t2.id;
-- inner join two tables with ORDER BY clause, but ORDER BY does not get pushed down */
EXPLAIN (COSTS off) 
SELECT t1.id, t2.id FROM typetest1  t1 JOIN typetest1  t2 USING (ts, num) ORDER BY t1.id, t2.id;
SELECT t1.id, t2.id FROM typetest1  t1 JOIN typetest1  t2 USING (ts, num) ORDER BY t1.id, t2.id;
SELECT t1.id, t2.id FROM ltypetest1 t1 JOIN ltypetest1 t2 USING (ts, num) ORDER BY t1.id, t2.id;
-- natural join two tables
EXPLAIN (COSTS off) 
SELECT id FROM typetest1  NATURAL JOIN shorty;
SELECT id FROM typetest1  NATURAL JOIN shorty  ORDER BY id;
SELECT id FROM ltypetest1 NATURAL JOIN lshorty ORDER BY id;
-- table with column that does not exist in Oracle (should become NULL)
EXPLAIN (COSTS off) 
SELECT t1.id, t2.x FROM typetest1  t1 JOIN longy t2  ON t1.c = t2.c;
SELECT t1.id, t2.x FROM typetest1  t1 JOIN longy t2  ON t1.c = t2.c ORDER BY t1.id, t2.x;
SELECT t1.id, t2.x FROM ltypetest1 t1 JOIN llongy t2 ON t1.c = t2.c ORDER BY t1.id, t2.x;
-- left outer join two tables
EXPLAIN (COSTS off) 
SELECT t1.id, t2.id FROM typetest1  t1 LEFT  JOIN typetest1  t2 ON t1.d = t2.d;
SELECT t1.id, t2.id FROM typetest1  t1 LEFT  JOIN typetest1  t2 ON t1.d = t2.d ORDER BY t1.id, t2.id;
SELECT t1.id, t2.id FROM ltypetest1 t1 LEFT  JOIN ltypetest1 t2 ON t1.d = t2.d ORDER BY t1.id, t2.id;
-- right outer join two tables
EXPLAIN (COSTS off) 
SELECT t1.id, t2.id FROM typetest1  t1 RIGHT JOIN typetest1  t2 ON t1.d = t2.d;
SELECT t1.id, t2.id FROM typetest1  t1 RIGHT JOIN typetest1  t2 ON t1.d = t2.d ORDER BY t1.id, t2.id;
SELECT t1.id, t2.id FROM ltypetest1 t1 RIGHT JOIN ltypetest1 t2 ON t1.d = t2.d ORDER BY t1.id, t2.id;
-- full outer join two tables
EXPLAIN (COSTS off) 
SELECT t1.id, t2.id FROM typetest1  t1 FULL  JOIN typetest1  t2 ON t1.d = t2.d;
SELECT t1.id, t2.id FROM typetest1  t1 FULL  JOIN typetest1  t2 ON t1.d = t2.d ORDER BY t1.id, t2.id;
SELECT t1.id, t2.id FROM ltypetest1 t1 FULL  JOIN ltypetest1 t2 ON t1.d = t2.d ORDER BY t1.id, t2.id;
-- joins with filter conditions 
---- inner join with WHERE clause
EXPLAIN (VERBOSE, COSTS off) 
SELECT t1.id, t2.id FROM typetest1  t1 INNER JOIN typetest1  t2 ON t1.d = t2.d WHERE t1.id > 1 ORDER BY t1.id, t2.id;
SELECT t1.id, t2.id FROM typetest1  t1 INNER JOIN typetest1  t2 ON t1.d = t2.d WHERE t1.id > 1 ORDER BY t1.id, t2.id;
SELECT t1.id, t2.id FROM ltypetest1 t1 INNER JOIN ltypetest1 t2 ON t1.d = t2.d WHERE t1.id > 1 ORDER BY t1.id, t2.id;
---- left outer join with WHERE clause
EXPLAIN (VERBOSE, COSTS off) 
SELECT t1.id, t2.id FROM typetest1  t1 LEFT  JOIN typetest1  t2 ON t1.d = t2.d WHERE t1.id > 1 ORDER BY t1.id, t2.id;
SELECT t1.id, t2.id FROM typetest1  t1 LEFT  JOIN typetest1  t2 ON t1.d = t2.d WHERE t1.id > 1 ORDER BY t1.id, t2.id;
SELECT t1.id, t2.id FROM ltypetest1 t1 LEFT  JOIN ltypetest1 t2 ON t1.d = t2.d WHERE t1.id > 1 ORDER BY t1.id, t2.id;
---- right outer join with WHERE clause
EXPLAIN (VERBOSE, COSTS off) 
SELECT t1.id, t2.id FROM typetest1  t1 RIGHT JOIN typetest1  t2 ON t1.d = t2.d WHERE t1.id > 1 ORDER BY t1.id, t2.id;
SELECT t1.id, t2.id FROM typetest1  t1 RIGHT JOIN typetest1  t2 ON t1.d = t2.d WHERE t1.id > 1 ORDER BY t1.id, t2.id;
SELECT t1.id, t2.id FROM ltypetest1 t1 RIGHT JOIN ltypetest1 t2 ON t1.d = t2.d WHERE t1.id > 1 ORDER BY t1.id, t2.id;
---- full outer join with WHERE clause
EXPLAIN (VERBOSE, COSTS off) 
SELECT t1.id, t2.id FROM typetest1  t1 FULL  JOIN typetest1  t2 ON t1.d = t2.d WHERE t1.id > 1 ORDER BY t1.id, t2.id;
SELECT t1.id, t2.id FROM typetest1  t1 FULL  JOIN typetest1  t2 ON t1.d = t2.d WHERE t1.id > 1 ORDER BY t1.id, t2.id;
SELECT t1.id, t2.id FROM ltypetest1 t1 FULL  JOIN ltypetest1 t2 ON t1.d = t2.d WHERE t1.id > 1 ORDER BY t1.id, t2.id;


/*
 * Cases that should not be pushed down.
 */
-- join expression cannot be pushed down
EXPLAIN (COSTS off) 
SELECT t1.id, t2.id FROM typetest1  t1, typetest1  t2 WHERE t1.lc = t2.lc;
SELECT t1.id, t2.id FROM typetest1  t1, typetest1  t2 WHERE t1.lc = t2.lc;
SELECT t1.id, t2.id FROM ltypetest1 t1, ltypetest1 t2 WHERE t1.lc = t2.lc;
-- only one join condition cannot be pushed down
EXPLAIN (COSTS off) 
SELECT t1.id, t2.id FROM typetest1  t1 JOIN typetest1  t2 ON t1.vc = t2.vc AND t1.lb = t2.lb;
SELECT t1.id, t2.id FROM typetest1  t1 JOIN typetest1  t2 ON t1.vc = t2.vc AND t1.lb = t2.lb;
SELECT t1.id, t2.id FROM ltypetest1 t1 JOIN ltypetest1 t2 ON t1.vc = t2.vc AND t1.lb = t2.lb;
-- condition on one table needs to be evaluated locally
EXPLAIN (COSTS off) 
SELECT max(t1.id), min(t2.id) FROM typetest1  t1 JOIN typetest1  t2 ON t1.fl = t2.fl WHERE t1.vc || 'x' = 'shortx';
SELECT max(t1.id), min(t2.id) FROM typetest1  t1 JOIN typetest1  t2 ON t1.fl = t2.fl WHERE t1.vc || 'x' = 'shortx';
SELECT max(t1.id), min(t2.id) FROM ltypetest1 t1 JOIN ltypetest1 t2 ON t1.fl = t2.fl WHERE t1.vc || 'x' = 'shortx';
EXPLAIN (COSTS off) 
SELECT t1.c, t2.nc FROM typetest1  t1 JOIN (SELECT * FROM typetest1)  t2 ON (t1.id = t2.id AND t1.c >= t2.c);
SELECT t1.c, t2.nc FROM typetest1  t1 JOIN (SELECT * FROM typetest1)  t2 ON (t1.id = t2.id AND t1.c >= t2.c);
SELECT t1.c, t2.nc FROM ltypetest1 t1 JOIN (SELECT * FROM ltypetest1) t2 ON (t1.id = t2.id AND t1.c >= t2.c);
EXPLAIN (COSTS off) 
SELECT t1.c, t2.nc FROM typetest1  t1 LEFT JOIN (SELECT * FROM typetest1)  t2 ON (t1.id = t2.id AND t1.c >= t2.c);
SELECT t1.c, t2.nc FROM typetest1  t1 LEFT JOIN (SELECT * FROM typetest1)  t2 ON (t1.id = t2.id AND t1.c >= t2.c);
SELECT t1.c, t2.nc FROM ltypetest1 t1 LEFT JOIN (SELECT * FROM ltypetest1) t2 ON (t1.id = t2.id AND t1.c >= t2.c);
-- subquery with where clause cannnot be pushed down in full outer join query
EXPLAIN (COSTS off) 
SELECT t1.c, t2.nc FROM typetest1  t1 FULL JOIN (SELECT * FROM typetest1  WHERE id > 1) t2 USING (id);
SELECT t1.c, t2.nc FROM typetest1  t1 FULL JOIN (SELECT * FROM typetest1  WHERE id > 1) t2 USING (id);
SELECT t1.c, t2.nc FROM ltypetest1 t1 FULL JOIN (SELECT * FROM ltypetest1 WHERE id > 1) t2 USING (id);
-- left outer join with placeholdear, not pushed down
EXPLAIN (COSTS off) 
SELECT t1.id, sq1.x, sq1.y
FROM typetest1  t1 LEFT OUTER JOIN (SELECT id AS x, 99 AS y FROM typetest1  t2) sq1 ON t1.id = sq1.x WHERE 1 = (SELECT 1 FROM typetest1  t3 WHERE sq1.y IS NOT NULL LIMIT 1);
SELECT t1.id, sq1.x, sq1.y
FROM typetest1  t1 LEFT OUTER JOIN (SELECT id AS x, 99 AS y FROM typetest1  t2) sq1 ON t1.id = sq1.x WHERE 1 = (SELECT 1 FROM typetest1  t3 WHERE sq1.y IS NOT NULL LIMIT 1);
SELECT t1.id, sq1.x, sq1.y
FROM ltypetest1 t1 LEFT OUTER JOIN (SELECT id AS x, 99 AS y FROM ltypetest1 t2) sq1 ON t1.id = sq1.x WHERE 1 = (SELECT 1 FROM ltypetest1 t3 WHERE sq1.y IS NOT NULL LIMIT 1);
-- inner join with placeholder, not pushed down
EXPLAIN (COSTS off)
SELECT subq2.c3
FROM typetest1
RIGHT JOIN (SELECT c AS c1 FROM typetest1)  AS subq1 ON TRUE
LEFT JOIN  (SELECT ref1.nc AS c2, 10 AS c3 FROM typetest1  AS ref1
            INNER JOIN typetest1  AS ref2 ON ref1.fl = ref2.fl) AS subq2
ON subq1.c1 = subq2.c2;
SELECT subq2.c3
FROM typetest1
RIGHT JOIN (SELECT c AS c1 FROM typetest1)  AS subq1 ON TRUE
LEFT JOIN  (SELECT ref1.nc AS c2, 10 AS c3 FROM typetest1  AS ref1
            INNER JOIN typetest1  AS ref2 ON ref1.fl = ref2.fl) AS subq2
ON subq1.c1 = subq2.c2;
SELECT subq2.c3
FROM ltypetest1
RIGHT JOIN (SELECT c AS c1 FROM ltypetest1) AS subq1 ON TRUE
LEFT JOIN  (SELECT ref1.nc AS c2, 10 AS c3 FROM ltypetest1 AS ref1
            INNER JOIN ltypetest1 AS ref2 ON ref1.fl = ref2.fl) AS subq2
ON subq1.c1 = subq2.c2;
-- inner rel is false, not pushed down 
EXPLAIN (COSTS off) 
SELECT 1 FROM (SELECT 1 FROM typetest1  WHERE false) AS subq1 RIGHT JOIN typetest1  AS ref1 ON NULL;
SELECT 1 FROM (SELECT 1 FROM typetest1  WHERE false) AS subq1 RIGHT JOIN typetest1  AS ref1 ON NULL;
SELECT 1 FROM (SELECT 1 FROM ltypetest1 WHERE false) AS subq1 RIGHT JOIN ltypetest1 AS ref1 ON NULL;
-- semi-join, not pushed down 
EXPLAIN (COSTS off) 
SELECT t1.id FROM typetest1  t1 WHERE EXISTS (SELECT 1 FROM typetest1  t2 WHERE t1.d = t2.d);
SELECT t1.id FROM typetest1  t1 WHERE EXISTS (SELECT 1 FROM typetest1  t2 WHERE t1.d = t2.d);
SELECT t1.id FROM ltypetest1 t1 WHERE EXISTS (SELECT 1 FROM ltypetest1 t2 WHERE t1.d = t2.d);
-- anti-join, not pushed down
EXPLAIN (COSTS off) 
SELECT t1.id FROM typetest1  t1 WHERE NOT EXISTS (SELECT 1 FROM typetest1  t2 WHERE t1.d = t2.d);
SELECT t1.id FROM typetest1  t1 WHERE NOT EXISTS (SELECT 1 FROM typetest1  t2 WHERE t1.d = t2.d);
SELECT t1.id FROM ltypetest1 t1 WHERE NOT EXISTS (SELECT 1 FROM ltypetest1 t2 WHERE t1.d = t2.d);
-- cross join, not pushed down 
EXPLAIN (COSTS off) 
SELECT t1.id, t2.id FROM typetest1  t1 CROSS JOIN typetest1  t2;
SELECT t1.id, t2.id FROM typetest1  t1 CROSS JOIN typetest1  t2;
SELECT t1.id, t2.id FROM ltypetest1 t1 CROSS JOIN ltypetest1 t2;
EXPLAIN (COSTS off) 
SELECT t1.id, t2.id FROM typetest1  t1 INNER JOIN typetest1  t2 ON true;
SELECT t1.id, t2.id FROM typetest1  t1 INNER JOIN typetest1  t2 ON true;
SELECT t1.id, t2.id FROM ltypetest1 t1 INNER JOIN ltypetest1 t2 ON true;
EXPLAIN (COSTS off) 
SELECT t1.id, t2.id FROM typetest1  t1 LEFT  JOIN typetest1  t2 ON true;
SELECT t1.id, t2.id FROM typetest1  t1 LEFT  JOIN typetest1  t2 ON true;
SELECT t1.id, t2.id FROM ltypetest1 t1 LEFT  JOIN ltypetest1 t2 ON true;
EXPLAIN (COSTS off) 
SELECT t1.id, t2.id FROM typetest1  t1 RIGHT JOIN typetest1  t2 ON true;
SELECT t1.id, t2.id FROM typetest1  t1 RIGHT JOIN typetest1  t2 ON true;
SELECT t1.id, t2.id FROM ltypetest1 t1 RIGHT JOIN ltypetest1 t2 ON true;
EXPLAIN (COSTS off) 
SELECT t1.id, t2.id FROM typetest1  t1 FULL  JOIN typetest1  t2 ON true;
SELECT t1.id, t2.id FROM typetest1  t1 FULL  JOIN typetest1  t2 ON true;
SELECT t1.id, t2.id FROM ltypetest1 t1 FULL  JOIN ltypetest1 t2 ON true;
EXPLAIN (COSTS off) 
SELECT t1.id, t2.id FROM typetest1  t1 CROSS JOIN (SELECT * FROM typetest1  WHERE vc = 'short') t2;
SELECT t1.id, t2.id FROM typetest1  t1 CROSS JOIN (SELECT * FROM typetest1  WHERE vc = 'short') t2;
SELECT t1.id, t2.id FROM ltypetest1 t1 CROSS JOIN (SELECT * FROM ltypetest1 WHERE vc = 'short') t2;
EXPLAIN (COSTS off) 
SELECT t1.id, t2.id FROM typetest1  t1 INNER JOIN (SELECT * FROM typetest1  WHERE vc = 'short') t2 ON true;
SELECT t1.id, t2.id FROM typetest1  t1 INNER JOIN (SELECT * FROM typetest1  WHERE vc = 'short') t2 ON true;
SELECT t1.id, t2.id FROM ltypetest1 t1 INNER JOIN (SELECT * FROM ltypetest1 WHERE vc = 'short') t2 ON true;
EXPLAIN (COSTS off) 
SELECT t1.id, t2.id FROM typetest1  t1 LEFT  JOIN (SELECT * FROM typetest1  WHERE vc = 'short') t2 ON true;
SELECT t1.id, t2.id FROM typetest1  t1 LEFT  JOIN (SELECT * FROM typetest1  WHERE vc = 'short') t2 ON true;
SELECT t1.id, t2.id FROM ltypetest1 t1 LEFT  JOIN (SELECT * FROM ltypetest1 WHERE vc = 'short') t2 ON true;
EXPLAIN (COSTS off) 
SELECT t1.id, t2.id FROM typetest1  t1 RIGHT JOIN (SELECT * FROM typetest1  WHERE vc = 'short') t2 ON true;
SELECT t1.id, t2.id FROM typetest1  t1 RIGHT JOIN (SELECT * FROM typetest1  WHERE vc = 'short') t2 ON true;
SELECT t1.id, t2.id FROM ltypetest1 t1 RIGHT JOIN (SELECT * FROM ltypetest1 WHERE vc = 'short') t2 ON true;
EXPLAIN (COSTS off) 
SELECT t1.id, t2.id FROM typetest1  t1 FULL  JOIN (SELECT * FROM typetest1  WHERE vc = 'short') t2 ON true;
SELECT t1.id, t2.id FROM typetest1  t1 FULL  JOIN (SELECT * FROM typetest1  WHERE vc = 'short') t2 ON true;
SELECT t1.id, t2.id FROM ltypetest1 t1 FULL  JOIN (SELECT * FROM ltypetest1 WHERE vc = 'short') t2 ON true;
-- update statement, not pushed down
EXPLAIN (COSTS off) UPDATE typetest1 t1 SET c = NULL FROM typetest1 t2 WHERE t1.vc = t2.vc AND t2.num = 3.14159;
-- join with FOR UPDATE, not pushed down
EXPLAIN (COSTS off) SELECT t1.id FROM typetest1 t1, typetest1 t2 WHERE t1.id = t2.id FOR UPDATE;
<<<<<<< HEAD
-- only part of a three-way join will be pushed down
---- inner join three tables
EXPLAIN (COSTS off) 
SELECT t1.id, t3.id FROM typetest1  t1 JOIN typetest1  t2 USING (nvc) JOIN typetest1  t3 ON t2.db = t3.db;
SELECT t1.id, t3.id FROM typetest1  t1 JOIN typetest1  t2 USING (nvc) JOIN typetest1  t3 ON t2.db = t3.db;
SELECT t1.id, t3.id FROM ltypetest1 t1 JOIN ltypetest1 t2 USING (nvc) JOIN ltypetest1 t3 ON t2.db = t3.db;
EXPLAIN (COSTS off) 
SELECT t1.id, t2.id, t3.id FROM typetest1  t1 INNER JOIN typetest1  t2 ON t1.d = t2.d INNER JOIN typetest1  t3 ON t2.d = t3.d ORDER BY t1.id, t2.id;
SELECT t1.id, t2.id, t3.id FROM typetest1  t1 INNER JOIN typetest1  t2 ON t1.d = t2.d INNER JOIN typetest1  t3 ON t2.d = t3.d ORDER BY t1.id, t2.id;
SELECT t1.id, t2.id, t3.id FROM ltypetest1 t1 INNER JOIN ltypetest1 t2 ON t1.d = t2.d INNER JOIN ltypetest1 t3 ON t2.d = t3.d ORDER BY t1.id, t2.id;
---- inner outer join + left outer join
EXPLAIN (COSTS off) 
SELECT t1.id, t2.id, t3.id FROM typetest1  t1 INNER JOIN typetest1  t2 ON t1.d = t2.d LEFT  JOIN typetest1  t3 ON t2.d = t3.d ORDER BY t1.id, t2.id;
SELECT t1.id, t2.id, t3.id FROM typetest1  t1 INNER JOIN typetest1  t2 ON t1.d = t2.d LEFT  JOIN typetest1  t3 ON t2.d = t3.d ORDER BY t1.id, t2.id;
SELECT t1.id, t2.id, t3.id FROM ltypetest1 t1 INNER JOIN ltypetest1 t2 ON t1.d = t2.d LEFT  JOIN ltypetest1 t3 ON t2.d = t3.d ORDER BY t1.id, t2.id;
---- inner outer join + right outer join
EXPLAIN (COSTS off) 
SELECT t1.id, t2.id, t3.id FROM typetest1  t1 INNER JOIN typetest1  t2 ON t1.d = t2.d RIGHT JOIN typetest1  t3 ON t2.d = t3.d ORDER BY t1.id, t2.id;
SELECT t1.id, t2.id, t3.id FROM typetest1  t1 INNER JOIN typetest1  t2 ON t1.d = t2.d RIGHT JOIN typetest1  t3 ON t2.d = t3.d ORDER BY t1.id, t2.id;
SELECT t1.id, t2.id, t3.id FROM ltypetest1 t1 INNER JOIN ltypetest1 t2 ON t1.d = t2.d RIGHT JOIN ltypetest1 t3 ON t2.d = t3.d ORDER BY t1.id, t2.id;
---- inner outer join + full outer join
EXPLAIN (COSTS off) 
SELECT t1.id, t2.id, t3.id FROM typetest1  t1 INNER JOIN typetest1  t2 ON t1.d = t2.d FULL  JOIN typetest1  t3 ON t2.d = t3.d ORDER BY t1.id, t2.id;
SELECT t1.id, t2.id, t3.id FROM typetest1  t1 INNER JOIN typetest1  t2 ON t1.d = t2.d FULL  JOIN typetest1  t3 ON t2.d = t3.d ORDER BY t1.id, t2.id;
SELECT t1.id, t2.id, t3.id FROM ltypetest1 t1 INNER JOIN ltypetest1 t2 ON t1.d = t2.d FULL  JOIN ltypetest1 t3 ON t2.d = t3.d ORDER BY t1.id, t2.id;
---- left outer join three tables
EXPLAIN (COSTS off) 
SELECT t1.id, t2.id, t3.id FROM typetest1  t1 LEFT  JOIN typetest1  t2 ON t1.d = t2.d LEFT  JOIN typetest1  t3 ON t2.d = t3.d ORDER BY t1.id, t2.id;
SELECT t1.id, t2.id, t3.id FROM typetest1  t1 LEFT  JOIN typetest1  t2 ON t1.d = t2.d LEFT  JOIN typetest1  t3 ON t2.d = t3.d ORDER BY t1.id, t2.id;
SELECT t1.id, t2.id, t3.id FROM ltypetest1 t1 LEFT  JOIN ltypetest1 t2 ON t1.d = t2.d LEFT  JOIN ltypetest1 t3 ON t2.d = t3.d ORDER BY t1.id, t2.id;
---- left outer join + inner outer join
EXPLAIN (COSTS off) 
SELECT t1.id, t2.id, t3.id FROM typetest1  t1 LEFT  JOIN typetest1  t2 ON t1.d = t2.d INNER JOIN typetest1  t3 ON t2.d = t3.d ORDER BY t1.id, t2.id;
SELECT t1.id, t2.id, t3.id FROM typetest1  t1 LEFT  JOIN typetest1  t2 ON t1.d = t2.d INNER JOIN typetest1  t3 ON t2.d = t3.d ORDER BY t1.id, t2.id;
SELECT t1.id, t2.id, t3.id FROM ltypetest1 t1 LEFT  JOIN ltypetest1 t2 ON t1.d = t2.d INNER JOIN ltypetest1 t3 ON t2.d = t3.d ORDER BY t1.id, t2.id;
---- left outer join + right outer join
EXPLAIN (COSTS off) 
SELECT t1.id, t2.id, t3.id FROM typetest1  t1 LEFT  JOIN typetest1  t2 ON t1.d = t2.d RIGHT JOIN typetest1  t3 ON t2.d = t3.d ORDER BY t1.id, t2.id;
SELECT t1.id, t2.id, t3.id FROM typetest1  t1 LEFT  JOIN typetest1  t2 ON t1.d = t2.d RIGHT JOIN typetest1  t3 ON t2.d = t3.d ORDER BY t1.id, t2.id;
SELECT t1.id, t2.id, t3.id FROM ltypetest1 t1 LEFT  JOIN ltypetest1 t2 ON t1.d = t2.d RIGHT JOIN ltypetest1 t3 ON t2.d = t3.d ORDER BY t1.id, t2.id;
---- left outer join + full outer join
EXPLAIN (COSTS off) 
SELECT t1.id, t2.id, t3.id FROM typetest1  t1 LEFT  JOIN typetest1  t2 ON t1.d = t2.d FULL  JOIN typetest1  t3 ON t2.d = t3.d ORDER BY t1.id, t2.id;
SELECT t1.id, t2.id, t3.id FROM typetest1  t1 LEFT  JOIN typetest1  t2 ON t1.d = t2.d FULL  JOIN typetest1  t3 ON t2.d = t3.d ORDER BY t1.id, t2.id;
SELECT t1.id, t2.id, t3.id FROM ltypetest1 t1 LEFT  JOIN ltypetest1 t2 ON t1.d = t2.d FULL  JOIN ltypetest1 t3 ON t2.d = t3.d ORDER BY t1.id, t2.id;
---- right outer join three tables
EXPLAIN (COSTS off) 
SELECT t1.id, t2.id, t3.id FROM typetest1  t1 RIGHT JOIN typetest1  t2 ON t1.d = t2.d RIGHT JOIN typetest1  t3 ON t2.d = t3.d ORDER BY t1.id, t2.id;
SELECT t1.id, t2.id, t3.id FROM typetest1  t1 RIGHT JOIN typetest1  t2 ON t1.d = t2.d RIGHT JOIN typetest1  t3 ON t2.d = t3.d ORDER BY t1.id, t2.id;
SELECT t1.id, t2.id, t3.id FROM ltypetest1 t1 RIGHT JOIN ltypetest1 t2 ON t1.d = t2.d RIGHT JOIN ltypetest1 t3 ON t2.d = t3.d ORDER BY t1.id, t2.id;
---- right outer join + inner outer join
EXPLAIN (COSTS off) 
SELECT t1.id, t2.id, t3.id FROM typetest1  t1 RIGHT JOIN typetest1  t2 ON t1.d = t2.d INNER JOIN typetest1  t3 ON t2.d = t3.d ORDER BY t1.id, t2.id;
SELECT t1.id, t2.id, t3.id FROM typetest1  t1 RIGHT JOIN typetest1  t2 ON t1.d = t2.d INNER JOIN typetest1  t3 ON t2.d = t3.d ORDER BY t1.id, t2.id;
SELECT t1.id, t2.id, t3.id FROM ltypetest1 t1 RIGHT JOIN ltypetest1 t2 ON t1.d = t2.d INNER JOIN ltypetest1 t3 ON t2.d = t3.d ORDER BY t1.id, t2.id;
---- right outer join + left outer join
EXPLAIN (COSTS off) 
SELECT t1.id, t2.id, t3.id FROM typetest1  t1 RIGHT JOIN typetest1  t2 ON t1.d = t2.d LEFT  JOIN typetest1  t3 ON t2.d = t3.d ORDER BY t1.id, t2.id;
SELECT t1.id, t2.id, t3.id FROM typetest1  t1 RIGHT JOIN typetest1  t2 ON t1.d = t2.d LEFT  JOIN typetest1  t3 ON t2.d = t3.d ORDER BY t1.id, t2.id;
SELECT t1.id, t2.id, t3.id FROM ltypetest1 t1 RIGHT JOIN ltypetest1 t2 ON t1.d = t2.d LEFT  JOIN ltypetest1 t3 ON t2.d = t3.d ORDER BY t1.id, t2.id;
---- right outer join + full outer join
EXPLAIN (COSTS off) 
SELECT t1.id, t2.id, t3.id FROM typetest1  t1 RIGHT JOIN typetest1  t2 ON t1.d = t2.d FULL  JOIN typetest1  t3 ON t2.d = t3.d ORDER BY t1.id, t2.id;
SELECT t1.id, t2.id, t3.id FROM typetest1  t1 RIGHT JOIN typetest1  t2 ON t1.d = t2.d FULL  JOIN typetest1  t3 ON t2.d = t3.d ORDER BY t1.id, t2.id;
SELECT t1.id, t2.id, t3.id FROM ltypetest1 t1 RIGHT JOIN ltypetest1 t2 ON t1.d = t2.d FULL  JOIN ltypetest1 t3 ON t2.d = t3.d ORDER BY t1.id, t2.id;
---- full outer join three tables
EXPLAIN (COSTS off) 
SELECT t1.id, t2.id, t3.id FROM typetest1  t1 FULL  JOIN typetest1  t2 ON t1.d = t2.d FULL  JOIN typetest1  t3 ON t2.d = t3.d ORDER BY t1.id, t2.id;
SELECT t1.id, t2.id, t3.id FROM typetest1  t1 FULL  JOIN typetest1  t2 ON t1.d = t2.d FULL  JOIN typetest1  t3 ON t2.d = t3.d ORDER BY t1.id, t2.id;
SELECT t1.id, t2.id, t3.id FROM ltypetest1 t1 FULL  JOIN ltypetest1 t2 ON t1.d = t2.d FULL  JOIN ltypetest1 t3 ON t2.d = t3.d ORDER BY t1.id, t2.id;
---- full outer join + inner join
EXPLAIN (COSTS off) 
SELECT t1.id, t2.id, t3.id FROM typetest1  t1 FULL  JOIN typetest1  t2 ON t1.d = t2.d INNER JOIN typetest1  t3 ON t2.d = t3.d ORDER BY t1.id, t2.id;
SELECT t1.id, t2.id, t3.id FROM typetest1  t1 FULL  JOIN typetest1  t2 ON t1.d = t2.d INNER JOIN typetest1  t3 ON t2.d = t3.d ORDER BY t1.id, t2.id;
SELECT t1.id, t2.id, t3.id FROM ltypetest1 t1 FULL  JOIN ltypetest1 t2 ON t1.d = t2.d INNER JOIN ltypetest1 t3 ON t2.d = t3.d ORDER BY t1.id, t2.id;
---- full outer join + left outer join
EXPLAIN (COSTS off) 
SELECT t1.id, t2.id, t3.id FROM typetest1  t1 FULL  JOIN typetest1  t2 ON t1.d = t2.d LEFT  JOIN typetest1  t3 ON t2.d = t3.d ORDER BY t1.id, t2.id;
SELECT t1.id, t2.id, t3.id FROM typetest1  t1 FULL  JOIN typetest1  t2 ON t1.d = t2.d LEFT  JOIN typetest1  t3 ON t2.d = t3.d ORDER BY t1.id, t2.id;
SELECT t1.id, t2.id, t3.id FROM ltypetest1 t1 FULL  JOIN ltypetest1 t2 ON t1.d = t2.d LEFT  JOIN ltypetest1 t3 ON t2.d = t3.d ORDER BY t1.id, t2.id;
---- full outer join + right outer join
EXPLAIN (COSTS off) 
SELECT t1.id, t2.id, t3.id FROM typetest1  t1 FULL  JOIN typetest1  t2 ON t1.d = t2.d RIGHT JOIN typetest1  t3 ON t2.d = t3.d ORDER BY t1.id, t2.id;
SELECT t1.id, t2.id, t3.id FROM typetest1  t1 FULL  JOIN typetest1  t2 ON t1.d = t2.d RIGHT JOIN typetest1  t3 ON t2.d = t3.d ORDER BY t1.id, t2.id;
SELECT t1.id, t2.id, t3.id FROM ltypetest1 t1 FULL  JOIN ltypetest1 t2 ON t1.d = t2.d RIGHT JOIN ltypetest1 t3 ON t2.d = t3.d ORDER BY t1.id, t2.id;
---- join in CTE
EXPLAIN (COSTS off) 
WITH t (t1_id, t2_id) AS (SELECT t1.id, t2.id FROM typetest1  t1 JOIN typetest1  t2 ON t1.d = t2.d) SELECT t1_id, t2_id FROM t ORDER BY t1_id, t2_id;
WITH t (t1_id, t2_id) AS (SELECT t1.id, t2.id FROM typetest1  t1 JOIN typetest1  t2 ON t1.d = t2.d) SELECT t1_id, t2_id FROM t ORDER BY t1_id, t2_id;
WITH t (t1_id, t2_id) AS (SELECT t1.id, t2.id FROM ltypetest1 t1 JOIN ltypetest1 t2 ON t1.d = t2.d) SELECT t1_id, t2_id FROM t ORDER BY t1_id, t2_id;

=======
/* whole-row and system columns */
EXPLAIN SELECT t1, t1.ctid FROM shorty t1 JOIN longy t2 ON t1.id = t2.id;
SELECT t1, t1.ctid FROM shorty t1 JOIN longy t2 ON t1.id = t2.id;
>>>>>>> 02b97f69

/*
 * Cost estimates.
 */
-- delete statistics
DELETE FROM pg_statistic WHERE starelid = 'typetest1'::regclass;
UPDATE pg_class SET relpages = 0, reltuples = 0.0 WHERE oid = 'typetest1'::regclass;
-- default costs
EXPLAIN SELECT t1.id, t2.id FROM typetest1 t1, typetest1 t2 WHERE t1.c = t2.c;
-- gather statistics
ANALYZE typetest1;
-- costs with statistics
EXPLAIN SELECT t1.id, t2.id FROM typetest1 t1, typetest1 t2 WHERE t1.c = t2.c;
EXPLAIN SELECT t1.id, t2.id FROM typetest1 t1, typetest1 t2 WHERE t1.c <> t2.c;


/* Drop table */
DROP TABLE ltypetest1;
DROP TABLE lshorty;
DROP TABLE llongy;
<|MERGE_RESOLUTION|>--- conflicted
+++ resolved
@@ -198,7 +198,27 @@
 EXPLAIN (COSTS off) UPDATE typetest1 t1 SET c = NULL FROM typetest1 t2 WHERE t1.vc = t2.vc AND t2.num = 3.14159;
 -- join with FOR UPDATE, not pushed down
 EXPLAIN (COSTS off) SELECT t1.id FROM typetest1 t1, typetest1 t2 WHERE t1.id = t2.id FOR UPDATE;
-<<<<<<< HEAD
+-- join in CTE
+EXPLAIN (COSTS off) 
+WITH t (t1_id, t2_id) AS (SELECT t1.id, t2.id FROM typetest1  t1 JOIN typetest1  t2 ON t1.d = t2.d) SELECT t1_id, t2_id FROM t ORDER BY t1_id, t2_id;
+WITH t (t1_id, t2_id) AS (SELECT t1.id, t2.id FROM typetest1  t1 JOIN typetest1  t2 ON t1.d = t2.d) SELECT t1_id, t2_id FROM t ORDER BY t1_id, t2_id;
+WITH t (t1_id, t2_id) AS (SELECT t1.id, t2.id FROM ltypetest1 t1 JOIN ltypetest1 t2 ON t1.d = t2.d) SELECT t1_id, t2_id FROM t ORDER BY t1_id, t2_id;
+-- whole-row and system columns, not pushed down
+EXPLAIN (COSTS off)
+SELECT t1, t1.ctid FROM shorty t1 INNER JOIN longy t2 ON t1.id = t2.id;
+SELECT t1, t1.ctid FROM shorty t1 INNER JOIN longy t2 ON t1.id = t2.id ORDER BY t1.id;
+EXPLAIN (COSTS off)
+SELECT t1, t1.ctid FROM shorty t1 LEFT  JOIN longy t2 ON t1.id = t2.id;
+SELECT t1, t1.ctid FROM shorty t1 LEFT  JOIN longy t2 ON t1.id = t2.id ORDER BY t1.id;
+EXPLAIN (COSTS off)
+SELECT t1, t1.ctid FROM shorty t1 RIGHT JOIN longy t2 ON t1.id = t2.id;
+SELECT t1, t1.ctid FROM shorty t1 RIGHT JOIN longy t2 ON t1.id = t2.id ORDER BY t1.id;
+EXPLAIN (COSTS off)
+SELECT t1, t1.ctid FROM shorty t1 FULL  JOIN longy t2 ON t1.id = t2.id;
+SELECT t1, t1.ctid FROM shorty t1 FULL  JOIN longy t2 ON t1.id = t2.id ORDER BY t1.id;
+EXPLAIN (COSTS off)
+SELECT t1, t1.ctid FROM shorty t1 CROSS JOIN longy t2; 
+SELECT t1, t1.ctid FROM shorty t1 CROSS JOIN longy t2 ORDER BY t1.id;
 -- only part of a three-way join will be pushed down
 ---- inner join three tables
 EXPLAIN (COSTS off) 
@@ -284,17 +304,6 @@
 SELECT t1.id, t2.id, t3.id FROM typetest1  t1 FULL  JOIN typetest1  t2 ON t1.d = t2.d RIGHT JOIN typetest1  t3 ON t2.d = t3.d ORDER BY t1.id, t2.id;
 SELECT t1.id, t2.id, t3.id FROM typetest1  t1 FULL  JOIN typetest1  t2 ON t1.d = t2.d RIGHT JOIN typetest1  t3 ON t2.d = t3.d ORDER BY t1.id, t2.id;
 SELECT t1.id, t2.id, t3.id FROM ltypetest1 t1 FULL  JOIN ltypetest1 t2 ON t1.d = t2.d RIGHT JOIN ltypetest1 t3 ON t2.d = t3.d ORDER BY t1.id, t2.id;
----- join in CTE
-EXPLAIN (COSTS off) 
-WITH t (t1_id, t2_id) AS (SELECT t1.id, t2.id FROM typetest1  t1 JOIN typetest1  t2 ON t1.d = t2.d) SELECT t1_id, t2_id FROM t ORDER BY t1_id, t2_id;
-WITH t (t1_id, t2_id) AS (SELECT t1.id, t2.id FROM typetest1  t1 JOIN typetest1  t2 ON t1.d = t2.d) SELECT t1_id, t2_id FROM t ORDER BY t1_id, t2_id;
-WITH t (t1_id, t2_id) AS (SELECT t1.id, t2.id FROM ltypetest1 t1 JOIN ltypetest1 t2 ON t1.d = t2.d) SELECT t1_id, t2_id FROM t ORDER BY t1_id, t2_id;
-
-=======
-/* whole-row and system columns */
-EXPLAIN SELECT t1, t1.ctid FROM shorty t1 JOIN longy t2 ON t1.id = t2.id;
-SELECT t1, t1.ctid FROM shorty t1 JOIN longy t2 ON t1.id = t2.id;
->>>>>>> 02b97f69
 
 /*
  * Cost estimates.
