--- conflicted
+++ resolved
@@ -21,11 +21,8 @@
   - Raise the limit for "prefetch" to 10240 again, like it was before
     version 2.6.0.  Requested by Martin Nash, "AmebaBrain" and others.
     Note that high values increase the risk of out-of-memory errors.
-<<<<<<< HEAD
-=======
   - Add support for NCLOB.
     Patch by Marti Raudsepp.
->>>>>>> aff9d0b4
 
 Version 2.7.0, released 2024-08-01
 
